--- conflicted
+++ resolved
@@ -592,11 +592,7 @@
 
             if outputmat and (i in outputmat):
                 fig.canvas.draw()
-<<<<<<< HEAD
-                rgb_return = np.frombuffer(fig.canvas.tostring_argb(), dtype=np.uint8)
-=======
                 rgb_return = np.array(fig.canvas.buffer_rgba(), dtype=np.uint8)
->>>>>>> 87b7a815
                 rgb_return = rgb_return.reshape(fig.canvas.get_width_height()[::-1] + (4,))
                 if outputplot and ("vfrac" in outputplot):
                     if outputaxes:
